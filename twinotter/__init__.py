--- conflicted
+++ resolved
@@ -122,24 +122,9 @@
 
     return legs
 
-<<<<<<< HEAD
 
 def leg_times_as_datetime(legs, start):
     """Convert the times of the legs from timedelta to datetime
-=======
-def index_from_time(dt, time):
-    """
-    Args:
-        dt (str | datetime.timedelta): A string representing time of day formatted as
-            "HH:MM:SS"
-        time (array): The time array from the dataset
-
-    Returns:
-        int:
-    """
-    if type(dt) is str:
-        dt = datetime.timedelta(**parse.parse(time_of_day_format, dt).named)
->>>>>>> ef77ff1c
 
     By default the legs labelled in twinotter.plots.interactive_flight_track are
     timedeltas taken from when the files had time in units of seconds since the start of
